--- conflicted
+++ resolved
@@ -40,20 +40,10 @@
 num_data, input_dim = X.shape
 
 # %%
-<<<<<<< HEAD
-kernel = gpflow.kernels.Matern52()
-=======
->>>>>>> 6215746b
 Z = np.linspace(X.min(), X.max(), 10).reshape(-1, 1).astype(np.float64)
 inducing_variable = gpflow.inducing_variables.InducingPoints(Z)
 gpflow.utilities.set_trainable(inducing_variable, False)
 
-<<<<<<< HEAD
-=======
-# %%
-kernel = gpflow.kernels.Matern52()
-num_rff = 1000
->>>>>>> 6215746b
 eigenfunctions = RandomFourierFeatures(kernel, num_rff, dtype=default_float())
 eigenvalues = np.ones((num_rff, 1), dtype=default_float())
 kernel_with_features = KernelWithFeatureDecomposition(kernel, eigenfunctions, eigenvalues)
@@ -83,20 +73,12 @@
 a, b = 5, 5
 n_x = 1000
 spread = X.max() + b - (X.min() - a)
-<<<<<<< HEAD
-X_test_1 = np.sort(np.random.rand(50, 1) * spread + (X.min() - a), axis=0)
-=======
->>>>>>> 6215746b
 X_test = np.linspace(X.min() - a, X.max() + b, n_x).reshape(-1, 1)
 
 f_dist = model.predict_f(X_test)
 m = f_dist.mean().numpy()
 v = f_dist.scale.diag.numpy()
 
-<<<<<<< HEAD
-
-=======
->>>>>>> 6215746b
 n_sim = 10
 for i in range(n_sim):
     f_sample_post = model.sample()
