# ---
# jupyter:
#   jupytext:
#     formats: ipynb,py:percent
#     text_representation:
#       extension: .py
#       format_name: percent
#       format_version: '1.3'
#       jupytext_version: 1.10.0
#   kernelspec:
#     display_name: Python 3
#     language: python
#     name: python3
# ---

# %% [markdown]
"""
# Efficient sampling

TODO: Some explanation...
"""
# %%
import numpy as np
import tensorflow as tf
import matplotlib.pyplot as plt

import gpflow
import gpflux

from gpflow.config import default_float

from gpflux.layers.basis_functions.random_fourier_features import RandomFourierFeatures
from gpflux.sampling.kernel_with_feature_decomposition import KernelWithFeatureDecomposition

tf.keras.backend.set_floatx("float64")

# %%
d = np.load("../../tests/snelson1d.npz")
X, Y = data = d["X"], d["Y"]
num_data, input_dim = X.shape

# %%
kernel = gpflow.kernels.Matern52()
Z = np.linspace(X.min(), X.max(), 10).reshape(-1, 1).astype(np.float64)

num_rff = 1000
inducing_variable = gpflow.inducing_variables.InducingPoints(Z)
gpflow.utilities.set_trainable(inducing_variable, False)
<<<<<<< HEAD
=======
eigenfunctions = RandomFourierFeatures(kernel, num_rff, dtype=default_float())
eigenvalues = np.ones((num_rff, 1), dtype=default_float())
kernel2 = KernelWithFeatureDecomposition(None, eigenfunctions, eigenvalues)
>>>>>>> a5814706

layer = gpflux.layers.GPLayer(
    kernel,
    inducing_variable,
    num_data,
    white=False,
    num_latent_gps=1,
    mean_function=gpflow.mean_functions.Zero(),
)
likelihood_layer = gpflux.layers.LikelihoodLayer(gpflow.likelihoods.Gaussian())  # noqa: E231
model = gpflux.models.DeepGP([layer], likelihood_layer)
# %%

model.compile(tf.optimizers.Adam(learning_rate=0.1))

callbacks = [
    tf.keras.callbacks.ReduceLROnPlateau(
        monitor="loss", patience=5, factor=0.95, verbose=1, min_lr=1e-6,
    )
]

history = model.fit(x=X, y=Y, batch_size=num_data, epochs=100, callbacks=callbacks)


# %%
eigenfunctions = RandomFourierFeatures(kernel, num_rff, dtype=default_float())
eigenvalues = np.ones((num_rff, 1), dtype=default_float())
kernel2 = KernelWithMercerDecomposition(None, eigenfunctions, eigenvalues)


a, b = 5, 5
n_x = 1000
spread = X.max() + b - (X.min() - a)
X_test_1 = np.sort(np.random.rand(50, 1) * spread + (X.min() - a), axis=0)
X_test = np.linspace(X.min() - a, X.max() + b, n_x).reshape(-1, 1)

f_dist = model.predict_f(X_test)
m = f_dist.mean().numpy()
v = f_dist.scale.diag.numpy()


n_sim = 10
for i in range(n_sim):
    f_sample_post = model.sample()
    plt.plot(X_test, f_sample_post(X_test).numpy())

plt.plot(X_test, m, "C0")
plt.plot(X_test, m + v ** 0.5, "C0--")
plt.plot(X_test, m - v ** 0.5, "C0--")
plt.plot(X, Y, "kx")
plt.xlim(X.min() - a, X.max() + b)
plt.ylim(Y.min() - a, Y.max() + b)
plt.show()<|MERGE_RESOLUTION|>--- conflicted
+++ resolved
@@ -46,15 +46,12 @@
 num_rff = 1000
 inducing_variable = gpflow.inducing_variables.InducingPoints(Z)
 gpflow.utilities.set_trainable(inducing_variable, False)
-<<<<<<< HEAD
-=======
 eigenfunctions = RandomFourierFeatures(kernel, num_rff, dtype=default_float())
 eigenvalues = np.ones((num_rff, 1), dtype=default_float())
 kernel2 = KernelWithFeatureDecomposition(None, eigenfunctions, eigenvalues)
->>>>>>> a5814706
 
 layer = gpflux.layers.GPLayer(
-    kernel,
+    kernel2,
     inducing_variable,
     num_data,
     white=False,
@@ -74,13 +71,6 @@
 ]
 
 history = model.fit(x=X, y=Y, batch_size=num_data, epochs=100, callbacks=callbacks)
-
-
-# %%
-eigenfunctions = RandomFourierFeatures(kernel, num_rff, dtype=default_float())
-eigenvalues = np.ones((num_rff, 1), dtype=default_float())
-kernel2 = KernelWithMercerDecomposition(None, eigenfunctions, eigenvalues)
-
 
 a, b = 5, 5
 n_x = 1000
