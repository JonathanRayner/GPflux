--- conflicted
+++ resolved
@@ -46,15 +46,13 @@
 num_rff = 1000
 inducing_variable = gpflow.inducing_variables.InducingPoints(Z)
 gpflow.utilities.set_trainable(inducing_variable, False)
-<<<<<<< HEAD
-=======
+
 eigenfunctions = RandomFourierFeatures(kernel, num_rff, dtype=default_float())
 eigenvalues = np.ones((num_rff, 1), dtype=default_float())
-kernel2 = KernelWithFeatureDecomposition(None, eigenfunctions, eigenvalues)
->>>>>>> a5814706
+kernel_with_features = KernelWithFeatureDecomposition(kernel, eigenfunctions, eigenvalues)
 
 layer = gpflux.layers.GPLayer(
-    kernel,
+    kernel_with_features,
     inducing_variable,
     num_data,
     white=False,
@@ -77,11 +75,6 @@
 
 
 # %%
-eigenfunctions = RandomFourierFeatures(kernel, num_rff, dtype=default_float())
-eigenvalues = np.ones((num_rff, 1), dtype=default_float())
-kernel2 = KernelWithMercerDecomposition(None, eigenfunctions, eigenvalues)
-
-
 a, b = 5, 5
 n_x = 1000
 spread = X.max() + b - (X.min() - a)
