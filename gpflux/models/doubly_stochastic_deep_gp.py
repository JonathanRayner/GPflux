# Copyright (C) PROWLER.io 2018 - All Rights Reserved
# Unauthorized copying of this file, via any medium is strictly prohibited
# Proprietary and confidentialimport numpy as np


import gpflow
import numpy as np
import tensorflow as tf

from scipy.stats import norm
from functools import reduce

from typing import Optional, List

from gpflow import settings
from gpflow.decors import params_as_tensors, autoflow
from gpflow.likelihoods import Gaussian
from gpflow.models.model import Model
from gpflow.params.dataholders import Minibatch, DataHolder
<<<<<<< HEAD

from ..layers.latent_variable_layer import LatentVariableLayer, LatentVarMode

float_type = gpflow.settings.float_type
int_type = gpflow.settings.int_type
jitter_level = gpflow.settings.numerics.jitter_level
=======
>>>>>>> 91967ec3


class DeepGP(Model):
    """
    Implementation of a Deep Gaussian process, following the specification of:

    @inproceedings{salimbeni2017doubly,
        title={Doubly Stochastic Variational Inference for Deep Gaussian Processes},
        author={Salimbeni, Hugh and Deisenroth, Marc},
        booktitle={NIPS},
        year={2017}
    }
    """
<<<<<<< HEAD
    def __init__(self, X, Y, layers, likelihood=None, batch_size=None, name=None,
                 P=None):
=======

    def __init__(self,
                 X: np.ndarray,
                 Y: np.ndarray,
                 layers: List, *,
                 likelihood: Optional[gpflow.likelihoods.Likelihood] = None,
                 batch_size: Optional[int] = None,
                 name: Optional[str] = None):
>>>>>>> 91967ec3
        """
        :param X: np.ndarray, N x Dx
        :param Y: np.ndarray, N x Dy
        :param layers: list
            List of `layers.BaseLayer` instances, e.g. PerceptronLayer, ConvLayer, GPLayer, ...
        :param likelihood: gpflow.likelihoods.Likelihood object
            Analytic expressions exists for the Gaussian case.
        :param batch_size: int
        """
        Model.__init__(self, name=name)

        assert X.ndim == 2
        assert Y.ndim == 2

        self.num_data = X.shape[0]
        self.layers = gpflow.ParamList(layers)
        self.likelihood = likelihood or Gaussian()

        if (batch_size is not None) and (batch_size > 0) and (batch_size < X.shape[0]):
            self.X = Minibatch(X, batch_size=batch_size, seed=0)
            self.Y = Minibatch(Y, batch_size=batch_size, seed=0)
            self.scale = self.num_data / batch_size
        else:
            self.X = DataHolder(X)
            self.Y = DataHolder(Y)
            self.scale = 1.0

    def get_Ws_iter(self, latent_var_mode : LatentVarMode, Ws=None) -> iter:
        i = 0
        for layer in self.layers:
            if latent_var_mode == LatentVarMode.GIVEN and isinstance(layer, LatentVariableLayer):

                # passing some fixed Ws, which are packed to a single tensor for ease of use with autoflow
                assert isinstance(Ws, tf.Tensor)
                d = layer.latent_variables_dim
                yield Ws[:, i:(i+d)]
                i += d

            else:
                yield None

    @params_as_tensors
    def _build_decoder(self, Z, full_cov=False, full_cov_output=False,
                       Ws=None, latent_var_mode=LatentVarMode.POSTERIOR):
        """
        :param Z: N x W
        """
        Z = tf.cast(Z, dtype=tf.float64)

        Ws_iter = self.get_Ws_iter(latent_var_mode, Ws)  # iter, returning either None or slices from Ws

        for layer, W in zip(self.layers[:-1], Ws_iter):
            Z = layer.propagate(Z, sampling=True, W=W, latent_var_mode=latent_var_mode,
                                full_output_cov=full_cov_output, full_cov=full_cov)

        f_mean, f_var = self.layers[-1].propagate(Z, sampling=False, W=next(Ws_iter), latent_var_mode=latent_var_mode,
                                                  full_output_cov=full_cov_output, full_cov=full_cov)
        return f_mean, f_var

    @params_as_tensors
    def _build_likelihood(self):
        f_mean, f_var = self._build_decoder(self.X)  # N x P, N x P
        self.E_log_prob = tf.reduce_sum(self.likelihood.variational_expectations(f_mean, f_var, self.Y))

        self.KL_U_layers = reduce(tf.add, (l.KL() for l in self.layers))

        ELBO = self.E_log_prob * self.scale - self.KL_U_layers
        return tf.cast(ELBO, settings.float_type)

    def _predict_f(self, X):
        mean, variance = self._build_decoder(X, latent_var_mode=LatentVarMode.PRIOR)  # N x P, N x P
        return mean, variance

    @params_as_tensors
    @autoflow([settings.float_type, [None, None]])
    def predict_y(self, X):
        mean, var = self._predict_f(X)
        return self.likelihood.predict_mean_and_var(mean, var)

    @autoflow([settings.float_type, [None, None]])
    def predict_f(self, X):
        return self._predict_f(X)

    @autoflow([float_type, [None, None]], [float_type, [None, None]])
    def predict_f_with_Ws(self, X, Ws):
        return self._build_decoder(X, Ws=Ws, latent_var_mode=LatentVarMode.GIVEN)

    @autoflow([float_type, [None, None]], [float_type, [None, None]])
    def predict_f_with_Ws_full_cov_output(self, X, Ws):
        return self._build_decoder(X, Ws=Ws, full_cov_output=True, latent_var_mode=LatentVarMode.GIVEN)

    @autoflow([float_type, [None, None]], [float_type, [None, None]])
    def predict_f_with_Ws_full_cov(self, X, Ws):
        return self._build_decoder(X, Ws=Ws, full_cov=True, latent_var_mode=LatentVarMode.GIVEN)

    @autoflow()
    def compute_KL_U(self):
        return self.KL_U_layers

    @autoflow()
    def compute_data_fit(self):
        return self.E_log_prob * self.scale

    def log_pdf(self, X, Y):
        m, v = self.predict_y(X)
        l = norm.logpdf(Y, loc=m, scale=v**0.5)
        return np.average(l)

<|MERGE_RESOLUTION|>--- conflicted
+++ resolved
@@ -17,15 +17,8 @@
 from gpflow.likelihoods import Gaussian
 from gpflow.models.model import Model
 from gpflow.params.dataholders import Minibatch, DataHolder
-<<<<<<< HEAD
 
 from ..layers.latent_variable_layer import LatentVariableLayer, LatentVarMode
-
-float_type = gpflow.settings.float_type
-int_type = gpflow.settings.int_type
-jitter_level = gpflow.settings.numerics.jitter_level
-=======
->>>>>>> 91967ec3
 
 
 class DeepGP(Model):
@@ -39,11 +32,6 @@
         year={2017}
     }
     """
-<<<<<<< HEAD
-    def __init__(self, X, Y, layers, likelihood=None, batch_size=None, name=None,
-                 P=None):
-=======
-
     def __init__(self,
                  X: np.ndarray,
                  Y: np.ndarray,
@@ -51,7 +39,6 @@
                  likelihood: Optional[gpflow.likelihoods.Likelihood] = None,
                  batch_size: Optional[int] = None,
                  name: Optional[str] = None):
->>>>>>> 91967ec3
         """
         :param X: np.ndarray, N x Dx
         :param Y: np.ndarray, N x Dy
