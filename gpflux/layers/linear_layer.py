--- conflicted
+++ resolved
@@ -38,15 +38,8 @@
     @params_as_tensors
     def propagate(self, X, sampling=True, **kwargs):
         if not sampling:
-<<<<<<< HEAD
-            mean = tf.matmul(X, self.weight) + self.bias
-            # var =
-
             raise ValueError("We can only sample from a single "
                              "layer multi-perceptron.")
-=======
-            raise ValueError("We can only sample from a single-layer multi-perceptron.")
->>>>>>> 91967ec3
 
         return tf.matmul(X, self.weight) + self.bias
 
