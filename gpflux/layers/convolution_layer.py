# Copyright (C) PROWLER.io 2018 - All Rights Reserved
# Unauthorized copying of this file, via any medium is strictly prohibited
# Proprietary and confidential


<<<<<<< HEAD
import numpy as np
import gpflow

from typing import List, Optional, Union
from gpflow import settings

=======
from typing import List, Optional

import gpflow
import numpy as np

from .. import init
from ..convolution import ConvKernel, InducingPatch
>>>>>>> a17a0c6a
from .layers import GPLayer
from .. import init
from ..convolution import ConvKernel, InducingPatch, \
                    IndexedConvKernel, IndexedInducingPatch, \
                    PoolingIndexedConvKernel


def _check_input_output_shape(input_shape, output_shape, patch_size):
    width_check = (input_shape[0] - patch_size[0] + 1 == output_shape[0])
    height_check = (input_shape[1] - patch_size[1] + 1 == output_shape[1])
    return width_check and height_check

def _from_patches_initializer_to_patches(initializer, shape):
    """
    If initializer is an instance of init.Initializer it will create
    the patches by calling the initializer with the given shape.
    If the initializer is actually a np.ndarray the array gives
    the patches.
    """
    if isinstance(initializer, init.Initializer):
        return initializer(shape)  # M x w x h
    elif isinstance(initializer, np.ndarray):
        return initializer  # M x w x h
    else:
        raise ValueError



class ConvLayer(GPLayer):

    def __init__(self,
                 input_shape: List,
                 output_shape: List,
                 number_inducing: int,
                 patch_size: List, *,
                 stride: int = 1,
                 num_filters: int = 1,
                 q_mu: Optional[np.ndarray] = None,
                 q_sqrt: Optional[np.ndarray] = None,
                 mean_function: Optional[gpflow.mean_functions.MeanFunction] = None,
                 base_kernel_class: type = gpflow.kernels.RBF,
                 patches_initializer: Optional[Union[np.ndarray, init.Initializer]] \
                         = init.NormalInitializer()):
        """
        This layer constructs a convolutional GP layer.
        :input_shape: tuple
            shape of the input images, W x H
        :output_shape: tuple
            shape of the output images
        :param patch_size: tuple
            Shape of the patches (a.k.a kernel_size of filter_size)
        :param number_inducing: int
            Number of inducing patches, M

        Optional:
        :param stride: int
            An integer specifying the strides of the convolution along the height and width.
        :param num_filters: int
            Number of filters in the convolution
        :param q_mu and q_sqrt: np.ndarrays
            Variatial posterior parameterisation.
        :param patches_initializer: init.Initializer or np.ndarray
            Instance of the class `init.Initializer` that initializes the inducing patches,
            can also be a np.ndarray, if this is the case the patches_initializer param
            holds the inducing patches M x w x h
        """
        raise NotImplementedError("Convolutional Layers are deprecated for the time being")

        assert num_filters == 1 and stride == 1  # TODO

        if not _check_input_output_shape(input_shape, output_shape, patch_size):
            print("input_shape: ", input_shape)
            print("output_shape: ", output_shape)
            print("patch_size: ", patch_size)
            raise ValueError("The input, output and patch size are inconsistent in the ConvLayer. "
                             "The correct dimension should be: output = input - patch_size + 1.")

        # inducing patches
        shape = [number_inducing, *patch_size]  # tuple with values: M x w x h
        init_patches = _from_patches_initializer_to_patches(patches_initializer, shape)  # M x w x h
        inducing_patches = InducingPatch(init_patches)

        base_kernel = base_kernel_class(np.prod(patch_size))  # TODO: we are using the default kernel hyps
        conv_kernel = ConvKernel(base_kernel, input_shape, patch_size, colour_channels=1)  # TODO add colour

        super().__init__(conv_kernel, inducing_patches, num_latents=1,
                         q_mu=q_mu, q_sqrt=q_sqrt, mean_function=mean_function)

        self.base_kernel_class = base_kernel_class
        self.patch_size= patch_size

    def describe(self):
        desc = "\n\t+ Conv: patch {}".format(self.patch_size)
        desc += " base_kern {}".format(self.base_kernel_class.__name__)
<<<<<<< HEAD
        return super().describe() + desc


class IndexedConvLayer(GPLayer):

    def __init__(self,
                 input_shape: List,
                 output_shape: List,
                 number_inducing: int,
                 patch_size: List, *,
                 stride: int = 1,
                 num_filters: int = 1,
                 q_mu: Optional[np.ndarray] = None,
                 q_sqrt: Optional[np.ndarray] = None,
                 mean_function: Optional[gpflow.mean_functions.MeanFunction] = None,
                 # base_kernel_class: type = gpflow.kernels.RBF,
                 # index_kernel_class: type = gpflow.kernels.RBF,
                 patches_initializer: Optional[Union[np.ndarray, init.Initializer]] \
                         = init.NormalInitializer()):
        """
        This layer constructs a convolutional GP layer.
        :input_shape: tuple
            shape of the input images, W x H
        :output_shape: tuple
            shape of the output images
        :param patch_size: tuple
            Shape of the patches (a.k.a kernel_size of filter_size)
        :param number_inducing: int
            Number of inducing patches, M

        Optional:
        :param stride: int
            An integer specifying the strides of the convolution along the height and width.
        :param num_filters: int
            Number of filters in the convolution
        :param q_mu and q_sqrt: np.ndarrays
            Variatial posterior parameterisation.
        :param patches_initializer: init.Initializer or np.ndarray
            Instance of the class `init.Initializer` that initializes the inducing patches,
            can also be a np.ndarray, if this is the case the patches_initializer param
            holds the inducing patches M x w x h
        """
        # assert num_filters == 1 and stride == 1  # TODO
        assert stride == 1  # TODO
        assert len(output_shape) == 2, "Index kernel defined over 2-dim indices"
        assert output_shape[0] == output_shape[1], "Square images are supported only"

        if not _check_input_output_shape(input_shape, output_shape, patch_size):
            print("input_shape:", input_shape)
            print("output_shape:", output_shape)
            print("patch_size:", patch_size)
            raise ValueError("The input, output and patch size are inconsistent in the ConvLayer. "
                             "The correct dimension should be: output = input - patch_size + 1.")

        # Construct feature
        Z_indices = np.random.randint(0,
                                      output_shape[0],
                                      size=(number_inducing, len(output_shape)))
        inducing_indices = gpflow.features.InducingPoints(Z_indices)
        shape = [number_inducing, *patch_size]  # tuple with values: M x w x h
        init_patches = _from_patches_initializer_to_patches(patches_initializer, shape)  # M x w x h
        inducing_patches = InducingPatch(init_patches)
        feature = IndexedInducingPatch(inducing_patches, inducing_indices)

        base_kernel_class = gpflow.kernels.RBF
        index_kernel_class = gpflow.kernels.RBF
        # Construct kernel
        index_kernel = index_kernel_class(len(output_shape), lengthscales=10.)
        base_kernel = base_kernel_class(np.prod(patch_size))  # TODO: we are using the default kernel hyps
        conv_kernel = ConvKernel(base_kernel, input_shape, patch_size, colour_channels=1)  # TODO add colour
        kernel = IndexedConvKernel(conv_kernel, index_kernel)

        super().__init__(kernel, feature, num_latents=num_filters,
                         q_mu=q_mu, q_sqrt=q_sqrt, mean_function=mean_function)

        # Save info for future self.describe() calls
        # self.base_kernel_class = base_kernel_class
        self.patch_size= patch_size
        # self.index_kernel_class = index_kernel_class

    def describe(self):
        desc = "\n\t+ Indexed Conv: patch {}".format(self.patch_size)
        # desc += " base_kern {}".format(self.base_kernel_class.__name__)
        # desc += "\n\t+ index_kern: {}".format(self.index_kernel_class.__name__)
        return super().describe() + desc

    @params_as_tensors
    def propagate(self, X, *, sampling=True, full_output_cov=False, full_cov=False, **kwargs):
        """
        :param X: N x P
        """
        if sampling:
            sample = sample_conditional(X, self.feature, self.kern,
                                        self.q_mu, q_sqrt=self.q_sqrt,
                                        full_output_cov=True, white=True)
            return sample + self.mean_function(X)  # N x P
        else:
            mean, var = conditional(X, self.feature, self.kern, self.q_mu,
                                    q_sqrt=self.q_sqrt, full_cov=full_cov,
                                    full_output_cov=full_output_cov, white=True)
            return mean + self.mean_function(X), var  # N x P, variance depends on args

class PoolingIndexedConvLayer(IndexedConvLayer):

    def __init__(self,
                 input_shape: List,
                 number_inducing: int,
                 patch_size: List, *,
                 stride: int = 1,
                 num_filters: int = 1,
                 q_mu: Optional[np.ndarray] = None,
                 q_sqrt: Optional[np.ndarray] = None,
                 mean_function: Optional[gpflow.mean_functions.MeanFunction] = None,
                 # base_kernel_class: type = gpflow.kernels.RBF,
                 # index_kernel_class: type = gpflow.kernels.RBF,
                 patches_initializer: Optional[Union[np.ndarray, init.Initializer]] \
                         = init.NormalInitializer()):
        """
        This layer constructs a Pooling Indexed Convolutional GP layer.
        :input_shape: tuple
            shape of the input images, W x H
        :param patch_size: tuple
            Shape of the patches (a.k.a kernel_size of filter_size)
        :param number_inducing: int
            Number of inducing patches, M

        Optional:
        :param stride: int
            An integer specifying the strides of the convolution along the height and width.
        :param num_filters: int
            Number of filters in the convolution
        :param q_mu and q_sqrt: np.ndarrays
            Variatial posterior parameterisation.
        :param patches_initializer: init.Initializer or np.ndarray
            Instance of the class `init.Initializer` that initializes the inducing patches,
            can also be a np.ndarray, if this is the case the patches_initializer param
            holds the inducing patches M x w x h
        """
        output_shape = [input_shape[0] - patch_size[0] + 1,
                        input_shape[1] - patch_size[1] + 1]

        super().__init__(input_shape,
                         output_shape,
                         number_inducing,
                         patch_size,
                         stride=stride,
                         num_filters=num_filters,
                         q_mu=q_mu,
                         q_sqrt=q_sqrt,
                         mean_function=mean_function,
                         # base_kernel_class=base_kernel_class,
                         # index_kernel_class=index_kernel_class,
                         patches_initializer=patches_initializer)

        # Use the Pooling Index kernel instead of the normal Indexed one
        self.kern = PoolingIndexedConvKernel(self.kern.conv_kernel,
                                             self.kern.index_kernel)


    def describe(self):
        desc = "\n\t+ Pooling Indexed Conv: patch {}".format(self.patch_size)
        # desc += " base_kern {}".format(self.base_kernel_class.__name__)
        # desc += "\n\t+ index_kern: {}".format(self.index_kernel_class.__name__)
        return super().describe() + desc
=======
        return super().__str__() + desc
>>>>>>> a17a0c6a
<|MERGE_RESOLUTION|>--- conflicted
+++ resolved
@@ -3,33 +3,30 @@
 # Proprietary and confidential
 
 
-<<<<<<< HEAD
-import numpy as np
-import gpflow
-
-from typing import List, Optional, Union
-from gpflow import settings
-
-=======
 from typing import List, Optional
 
 import gpflow
 import numpy as np
 
-from .. import init
-from ..convolution import ConvKernel, InducingPatch
->>>>>>> a17a0c6a
 from .layers import GPLayer
 from .. import init
-from ..convolution import ConvKernel, InducingPatch, \
-                    IndexedConvKernel, IndexedInducingPatch, \
-                    PoolingIndexedConvKernel
+from ..convolution import ConvKernel, WeightedSum_ConvKernel
+from ..convolution import InducingPatch, IndexedInducingPatch
 
 
-def _check_input_output_shape(input_shape, output_shape, patch_size):
-    width_check = (input_shape[0] - patch_size[0] + 1 == output_shape[0])
-    height_check = (input_shape[1] - patch_size[1] + 1 == output_shape[1])
-    return width_check and height_check
+def _correct_input_output_shape(input_shape, output_shape, patch_size, pooling):
+
+    if (input_shape[0] - patch_size[0] + 1) % pooling != 0:
+        return False
+    if (input_shape[1] - patch_size[1] + 1) % pooling != 0:
+        return False
+    if ((input_shape[0] - patch_size[0] + 1) / pooling) != output_shape[0]:
+        return False
+    if ((input_shape[1] - patch_size[1] + 1) / pooling) != output_shape[1]:
+        return False
+
+    return True
+
 
 def _from_patches_initializer_to_patches(initializer, shape):
     """
@@ -46,22 +43,22 @@
         raise ValueError
 
 
-
 class ConvLayer(GPLayer):
 
     def __init__(self,
                  input_shape: List,
                  output_shape: List,
                  number_inducing: int,
-                 patch_size: List, *,
-                 stride: int = 1,
-                 num_filters: int = 1,
+                 patch_size: List,
+                 num_latents: int = 1,
+                 *,
+                 with_indexing: bool = False,
+                 pooling: int = 1,
                  q_mu: Optional[np.ndarray] = None,
                  q_sqrt: Optional[np.ndarray] = None,
                  mean_function: Optional[gpflow.mean_functions.MeanFunction] = None,
-                 base_kernel_class: type = gpflow.kernels.RBF,
-                 patches_initializer: Optional[Union[np.ndarray, init.Initializer]] \
-                         = init.NormalInitializer()):
+                 base_kernel: Optional[gpflow.kernels.Kern] = None,
+                 patches_initializer: Optional[Union[np.ndarray, init.Initializer]] = None):
         """
         This layer constructs a convolutional GP layer.
         :input_shape: tuple
@@ -74,210 +71,118 @@
             Number of inducing patches, M
 
         Optional:
-        :param stride: int
-            An integer specifying the strides of the convolution along the height and width.
-        :param num_filters: int
-            Number of filters in the convolution
+        :param with_indexing: bool (default False)
+            Add translation invariant kernel
+        :param pooling: int (default 1: no pooling)
+            Number of patches that are being summed.
+            If pooling is 1 no summing of patches is happening
         :param q_mu and q_sqrt: np.ndarrays
             Variatial posterior parameterisation.
-        :param patches_initializer: init.Initializer or np.ndarray
+        :param patches_initializer: init.Initializer or np.ndarray (default: NormalInitializer)
             Instance of the class `init.Initializer` that initializes the inducing patches,
             can also be a np.ndarray, if this is the case the patches_initializer param
             holds the inducing patches M x w x h
         """
         raise NotImplementedError("Convolutional Layers are deprecated for the time being")
 
-        assert num_filters == 1 and stride == 1  # TODO
-
-        if not _check_input_output_shape(input_shape, output_shape, patch_size):
+        if not _correct_input_output_shape(input_shape, output_shape, patch_size, pooling):
             print("input_shape: ", input_shape)
             print("output_shape: ", output_shape)
             print("patch_size: ", patch_size)
             raise ValueError("The input, output and patch size are inconsistent in the ConvLayer. "
-                             "The correct dimension should be: output = input - patch_size + 1.")
+                             "The correct dimension should be: "
+                             "output = (input - patch_size + 1.) / pooling")
 
         # inducing patches
+        if patches_initializer is None:
+            patches_initializer = init.NormalInitializer()
         shape = [number_inducing, *patch_size]  # tuple with values: M x w x h
-        init_patches = _from_patches_initializer_to_patches(patches_initializer, shape)  # M x w x h
-        inducing_patches = InducingPatch(init_patches)
+        patches = _from_patches_initializer_to_patches(patches_initializer, shape)  # M x w x h
 
-        base_kernel = base_kernel_class(np.prod(patch_size))  # TODO: we are using the default kernel hyps
-        conv_kernel = ConvKernel(base_kernel, input_shape, patch_size, colour_channels=1)  # TODO add colour
+        if with_indexing:
+            val = input_shape[0] - patch_size[0] + 1
+            indices = np.random.randint(0, val, size=[number_inducing, len(input_shape)])
+            indices = indices.astype(np.float64)
+            feat = IndexedInducingPatch(patches, indices)
+        else:
+            feat = InducingPatch(patches)
 
-        super().__init__(conv_kernel, inducing_patches, num_latents=1,
+        # Convolutional kernel
+        if base_kernel is None:
+            base_kernel = gpflow.kernels.RBF(np.prod(patch_size))
+        else:
+            assert base_kernel.input_dim == np.prod(patch_size)
+
+        kern = ConvKernel(base_kernel,
+                          img_size=input_shape,
+                          patch_size=patch_size,
+                          pooling=pooling,
+                          with_indexing=with_indexing)
+
+        super().__init__(kern, feat, num_latents=num_latents,
                          q_mu=q_mu, q_sqrt=q_sqrt, mean_function=mean_function)
 
-        self.base_kernel_class = base_kernel_class
+        self.with_indexing = with_indexing
+        self.pooling = pooling
+        self.base_kernel_type = base_kernel.__class__.__name__
         self.patch_size= patch_size
 
     def describe(self):
         desc = "\n\t+ Conv: patch {}".format(self.patch_size)
-        desc += " base_kern {}".format(self.base_kernel_class.__name__)
-<<<<<<< HEAD
+        desc += " base_kern {}".format(self.base_kernel_type)
+        desc += " pooling {}".format(self.pooling)
+        if self.with_indexing:
+            desc += " with_indexing "
+
         return super().describe() + desc
 
 
-class IndexedConvLayer(GPLayer):
-
-    def __init__(self,
-                 input_shape: List,
-                 output_shape: List,
-                 number_inducing: int,
-                 patch_size: List, *,
-                 stride: int = 1,
-                 num_filters: int = 1,
-                 q_mu: Optional[np.ndarray] = None,
-                 q_sqrt: Optional[np.ndarray] = None,
-                 mean_function: Optional[gpflow.mean_functions.MeanFunction] = None,
-                 # base_kernel_class: type = gpflow.kernels.RBF,
-                 # index_kernel_class: type = gpflow.kernels.RBF,
-                 patches_initializer: Optional[Union[np.ndarray, init.Initializer]] \
-                         = init.NormalInitializer()):
-        """
-        This layer constructs a convolutional GP layer.
-        :input_shape: tuple
-            shape of the input images, W x H
-        :output_shape: tuple
-            shape of the output images
-        :param patch_size: tuple
-            Shape of the patches (a.k.a kernel_size of filter_size)
-        :param number_inducing: int
-            Number of inducing patches, M
-
-        Optional:
-        :param stride: int
-            An integer specifying the strides of the convolution along the height and width.
-        :param num_filters: int
-            Number of filters in the convolution
-        :param q_mu and q_sqrt: np.ndarrays
-            Variatial posterior parameterisation.
-        :param patches_initializer: init.Initializer or np.ndarray
-            Instance of the class `init.Initializer` that initializes the inducing patches,
-            can also be a np.ndarray, if this is the case the patches_initializer param
-            holds the inducing patches M x w x h
-        """
-        # assert num_filters == 1 and stride == 1  # TODO
-        assert stride == 1  # TODO
-        assert len(output_shape) == 2, "Index kernel defined over 2-dim indices"
-        assert output_shape[0] == output_shape[1], "Square images are supported only"
-
-        if not _check_input_output_shape(input_shape, output_shape, patch_size):
-            print("input_shape:", input_shape)
-            print("output_shape:", output_shape)
-            print("patch_size:", patch_size)
-            raise ValueError("The input, output and patch size are inconsistent in the ConvLayer. "
-                             "The correct dimension should be: output = input - patch_size + 1.")
-
-        # Construct feature
-        Z_indices = np.random.randint(0,
-                                      output_shape[0],
-                                      size=(number_inducing, len(output_shape)))
-        inducing_indices = gpflow.features.InducingPoints(Z_indices)
-        shape = [number_inducing, *patch_size]  # tuple with values: M x w x h
-        init_patches = _from_patches_initializer_to_patches(patches_initializer, shape)  # M x w x h
-        inducing_patches = InducingPatch(init_patches)
-        feature = IndexedInducingPatch(inducing_patches, inducing_indices)
-
-        base_kernel_class = gpflow.kernels.RBF
-        index_kernel_class = gpflow.kernels.RBF
-        # Construct kernel
-        index_kernel = index_kernel_class(len(output_shape), lengthscales=10.)
-        base_kernel = base_kernel_class(np.prod(patch_size))  # TODO: we are using the default kernel hyps
-        conv_kernel = ConvKernel(base_kernel, input_shape, patch_size, colour_channels=1)  # TODO add colour
-        kernel = IndexedConvKernel(conv_kernel, index_kernel)
-
-        super().__init__(kernel, feature, num_latents=num_filters,
-                         q_mu=q_mu, q_sqrt=q_sqrt, mean_function=mean_function)
-
-        # Save info for future self.describe() calls
-        # self.base_kernel_class = base_kernel_class
-        self.patch_size= patch_size
-        # self.index_kernel_class = index_kernel_class
-
-    def describe(self):
-        desc = "\n\t+ Indexed Conv: patch {}".format(self.patch_size)
-        # desc += " base_kern {}".format(self.base_kernel_class.__name__)
-        # desc += "\n\t+ index_kern: {}".format(self.index_kernel_class.__name__)
-        return super().describe() + desc
-
-    @params_as_tensors
-    def propagate(self, X, *, sampling=True, full_output_cov=False, full_cov=False, **kwargs):
-        """
-        :param X: N x P
-        """
-        if sampling:
-            sample = sample_conditional(X, self.feature, self.kern,
-                                        self.q_mu, q_sqrt=self.q_sqrt,
-                                        full_output_cov=True, white=True)
-            return sample + self.mean_function(X)  # N x P
-        else:
-            mean, var = conditional(X, self.feature, self.kern, self.q_mu,
-                                    q_sqrt=self.q_sqrt, full_cov=full_cov,
-                                    full_output_cov=full_output_cov, white=True)
-            return mean + self.mean_function(X), var  # N x P, variance depends on args
-
-class PoolingIndexedConvLayer(IndexedConvLayer):
+class WeightedSum_ConvLayer(ConvLayer):
 
     def __init__(self,
                  input_shape: List,
                  number_inducing: int,
-                 patch_size: List, *,
-                 stride: int = 1,
-                 num_filters: int = 1,
+                 patch_size: List,
+                 num_latents: int = 1,
+                 *,
+                 with_indexing: bool = False,
+                 pooling: int = 1,
                  q_mu: Optional[np.ndarray] = None,
                  q_sqrt: Optional[np.ndarray] = None,
                  mean_function: Optional[gpflow.mean_functions.MeanFunction] = None,
-                 # base_kernel_class: type = gpflow.kernels.RBF,
-                 # index_kernel_class: type = gpflow.kernels.RBF,
-                 patches_initializer: Optional[Union[np.ndarray, init.Initializer]] \
-                         = init.NormalInitializer()):
+                 base_kernel: Optional[gpflow.kernels.Kern] = None,
+                 patches_initializer: Optional[Union[np.ndarray, init.Initializer]] = None):
         """
-        This layer constructs a Pooling Indexed Convolutional GP layer.
-        :input_shape: tuple
-            shape of the input images, W x H
-        :param patch_size: tuple
-            Shape of the patches (a.k.a kernel_size of filter_size)
-        :param number_inducing: int
-            Number of inducing patches, M
-
-        Optional:
-        :param stride: int
-            An integer specifying the strides of the convolution along the height and width.
-        :param num_filters: int
-            Number of filters in the convolution
-        :param q_mu and q_sqrt: np.ndarrays
-            Variatial posterior parameterisation.
-        :param patches_initializer: init.Initializer or np.ndarray
-            Instance of the class `init.Initializer` that initializes the inducing patches,
-            can also be a np.ndarray, if this is the case the patches_initializer param
-            holds the inducing patches M x w x h
+        See `ConvLayer` for docstrings.
         """
-        output_shape = [input_shape[0] - patch_size[0] + 1,
-                        input_shape[1] - patch_size[1] + 1]
+        output_shape0 = (input_shape[0] - patch_size[0] + 1) // pooling
+        output_shape1 = (input_shape[1] - patch_size[1] + 1) // pooling
+        output_shape = [output_shape0, output_shape1]
 
         super().__init__(input_shape,
                          output_shape,
                          number_inducing,
                          patch_size,
-                         stride=stride,
-                         num_filters=num_filters,
+                         num_latents,
+                         with_indexing=with_indexing,
+                         padding=padding,
                          q_mu=q_mu,
                          q_sqrt=q_sqrt,
                          mean_function=mean_function,
-                         # base_kernel_class=base_kernel_class,
-                         # index_kernel_class=index_kernel_class,
+                         base_kernel=base_kernel,
                          patches_initializer=patches_initializer)
 
-        # Use the Pooling Index kernel instead of the normal Indexed one
-        self.kern = PoolingIndexedConvKernel(self.kern.conv_kernel,
-                                             self.kern.index_kernel)
+        if base_kernel is None:
+            base_kernel = gpflow.kernels.RBF(np.prod(patch_size))
+        else:
+            assert base_kernel.input_dim == np.prod(patch_size)
 
+        kern = WeightedSum_ConvKernel(base_kernel,
+                                      img_size=input_shape,
+                                      patch_size=patch_size,
+                                      pooling=pooling,
+                                      with_indexing=with_indexing)
 
     def describe(self):
-        desc = "\n\t+ Pooling Indexed Conv: patch {}".format(self.patch_size)
-        # desc += " base_kern {}".format(self.base_kernel_class.__name__)
-        # desc += "\n\t+ index_kern: {}".format(self.index_kernel_class.__name__)
+        desc = "\nWeighted"
         return super().describe() + desc
-=======
-        return super().__str__() + desc
->>>>>>> a17a0c6a
