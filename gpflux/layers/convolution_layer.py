# Copyright (C) PROWLER.io 2018 - All Rights Reserved
# Unauthorized copying of this file, via any medium is strictly prohibited
# Proprietary and confidential


from typing import List, Optional, Union
<<<<<<< HEAD
from gpflow import settings
from gpflow.mean_functions import MeanFunction
=======

import gpflow
import numpy as np
>>>>>>> 5cb002f4

from .layers import GPLayer
from .. import init
from ..convolution import ConvKernel, WeightedSum_ConvKernel
from ..convolution import InducingPatch, IndexedInducingPatch


def _correct_input_output_shape(input_shape, output_shape, patch_size, pooling):

    if (input_shape[0] - patch_size[0] + 1) % pooling != 0:
        return False
    if (input_shape[1] - patch_size[1] + 1) % pooling != 0:
        return False
    if ((input_shape[0] - patch_size[0] + 1) / pooling) != output_shape[0]:
        return False
    if ((input_shape[1] - patch_size[1] + 1) / pooling) != output_shape[1]:
        return False

    return True

<<<<<<< HEAD
Initializer = Union[np.ndarray, init.Initializer]


def _check_input_output_shape(input_shape, output_shape, patch_size):
    width_check = (input_shape[0] - patch_size[0] + 1 == output_shape[0])
    height_check = (input_shape[1] - patch_size[1] + 1 == output_shape[1])
    return width_check and height_check
=======
>>>>>>> 5cb002f4


def _from_patches_initializer_to_patches(initializer, shape):
    """
    If initializer is an instance of init.Initializer it will create
    the patches by calling the initializer with the given shape.
    If the initializer is actually a np.ndarray the array gives
    the patches.
    """
    if isinstance(initializer, init.Initializer):
        return initializer(shape)  # M x w x h
    elif isinstance(initializer, np.ndarray):
        return initializer  # M x w x h
    else:
        raise ValueError


class ConvLayer(GPLayer):

    def __init__(self,
                 input_shape: List,
                 output_shape: List,
                 number_inducing: int,
                 patch_size: List,
                 num_latents: int = 1,
                 *,
                 with_indexing: bool = False,
                 pooling: int = 1,
                 q_mu: Optional[np.ndarray] = None,
                 q_sqrt: Optional[np.ndarray] = None,
<<<<<<< HEAD
                 mean_function: Optional[MeanFunction] = None,
                 base_kernel_class: type = gpflow.kernels.RBF,
                 patches_initializer: Optional[Initializer] = None):
=======
                 mean_function: Optional[gpflow.mean_functions.MeanFunction] = None,
                 base_kernel: Optional[gpflow.kernels.Kern] = None,
                 patches_initializer: Optional[Union[np.ndarray, init.Initializer]] = None):
>>>>>>> 5cb002f4
        """
        This layer constructs a convolutional GP layer.
        :input_shape: tuple
            shape of the input images, W x H
        :output_shape: tuple
            shape of the output images
        :param patch_size: tuple
            Shape of the patches (a.k.a filter_shape of filter_size)
        :param number_inducing: int
            Number of inducing patches, M

        Optional:
        :param with_indexing: bool (default False)
            Add translation invariant kernel
        :param pooling: int (default 1: no pooling)
            Number of patches that are being summed.
            If pooling is 1 no summing of patches is happening
        :param q_mu and q_sqrt: np.ndarrays
            Variatial posterior parameterisation.
        :param patches_initializer: init.Initializer or np.ndarray (default: NormalInitializer)
            Instance of the class `init.Initializer` that initializes the inducing patches,
            can also be a np.ndarray, if this is the case the patches_initializer param
            holds the inducing patches M x w x h
        """

        if not _correct_input_output_shape(input_shape, output_shape, patch_size, pooling):
            raise ValueError("The input, output and patch size are inconsistent in the ConvLayer. "
                             "The correct dimension should be: "
                             "output = (input - patch_size + 1.) / pooling\n"
                             "input_shape: {}\noutput_shape: {}\npatch_size: {}"
                             .format(input_shape, output_shape, patch_size))
        # inducing patches
        if patches_initializer is None:
            patches_initializer = init.NormalInitializer()
        shape = [number_inducing, *patch_size]  # tuple with values: M x w x h
        patches = _from_patches_initializer_to_patches(patches_initializer, shape)  # M x w x h

        if with_indexing:
            val = input_shape[0] - patch_size[0] + 1
            indices = np.random.randint(0, val, size=[number_inducing, len(input_shape)])
            indices = indices.astype(np.float64)
            feat = IndexedInducingPatch(patches, indices)
        else:
            feat = InducingPatch(patches)

        # Convolutional kernel
        if base_kernel is None:
            base_kernel = gpflow.kernels.RBF(np.prod(patch_size))
        else:
            assert base_kernel.input_dim == np.prod(patch_size)

        kern = ConvKernel(base_kernel,
                          img_size=input_shape,
                          patch_size=patch_size,
                          pooling=pooling,
                          with_indexing=with_indexing)

        super().__init__(kern, feat, num_latents=num_latents,
                         q_mu=q_mu, q_sqrt=q_sqrt, mean_function=mean_function)

        self.with_indexing = with_indexing
        self.pooling = pooling
        self.base_kernel_type = base_kernel.__class__.__name__
        self.patch_size= patch_size

    def describe(self):
        desc = "\n\t+ Conv: patch {}".format(self.patch_size)
        desc += " base_kern {}".format(self.base_kernel_type)
        desc += " pooling {}".format(self.pooling)
        if self.with_indexing:
            desc += " with_indexing "

<<<<<<< HEAD
    def __init__(self,
                 input_shape: List,
                 output_shape: List,
                 number_inducing: int,
                 patch_size: List, *,
                 stride: int = 1,
                 num_filters: int = 1,
                 q_mu: Optional[np.ndarray] = None,
                 q_sqrt: Optional[np.ndarray] = None,
                 mean_function: Optional[MeanFunction] = None,
                 # base_kernel_class: type = gpflow.kernels.RBF,
                 # index_kernel_class: type = gpflow.kernels.RBF,
                 patches_initializer: Optional[Initializer] = None):
        """
        This layer constructs a convolutional GP layer.
        :input_shape: tuple
            shape of the input images, W x H
        :output_shape: tuple
            shape of the output images
        :param patch_size: tuple
            Shape of the patches (a.k.a filter_shape of filter_size)
        :param number_inducing: int
            Number of inducing patches, M

        Optional:
        :param stride: int
            An integer specifying the strides of the convolution along the height and width.
        :param num_filters: int
            Number of filters in the convolution
        :param q_mu and q_sqrt: np.ndarrays
            Variatial posterior parameterisation.
        :param patches_initializer: init.Initializer or np.ndarray
            Instance of the class `init.Initializer` that initializes the inducing patches,
            can also be a np.ndarray, if this is the case the patches_initializer param
            holds the inducing patches M x w x h
        """
        # assert num_filters == 1 and stride == 1  # TODO
        assert stride == 1  # TODO
        assert len(output_shape) == 2, "Index kernel defined over 2-dim indices"
        assert output_shape[0] == output_shape[1], "Square images are supported only"

        patches_initializer = patches_initializer or init.NormalInitializer()

        if not _check_input_output_shape(input_shape, output_shape, patch_size):
            print("input_shape:", input_shape)
            print("output_shape:", output_shape)
            print("patch_size:", patch_size)
            raise ValueError("The input, output and patch size are inconsistent in the ConvLayer. "
                             "The correct dimension should be: output = input - patch_size + 1.")

        # Construct feature
        Z_indices = np.random.randint(0,
                                      output_shape[0],
                                      size=(number_inducing, len(output_shape)))
        inducing_indices = gpflow.features.InducingPoints(Z_indices)
        shape = [number_inducing, *patch_size]  # tuple with values: M x w x h
        init_patches = _from_patches_initializer_to_patches(patches_initializer, shape)  # M x w x h
        inducing_patches = InducingPatch(init_patches)
        feature = IndexedInducingPatch(inducing_patches, inducing_indices)

        base_kernel_class = gpflow.kernels.RBF
        index_kernel_class = gpflow.kernels.RBF
        # Construct kernel
        index_kernel = index_kernel_class(len(output_shape), lengthscales=10.)
        base_kernel = base_kernel_class(np.prod(patch_size))  # TODO: we are using the default kernel hyps
        conv_kernel = ConvKernel(base_kernel, input_shape, patch_size, colour_channels=1)  # TODO add colour
        kernel = IndexedConvKernel(conv_kernel, index_kernel)

        super().__init__(kernel, feature, num_latents=num_filters,
                         q_mu=q_mu, q_sqrt=q_sqrt, mean_function=mean_function)

        # Save info for future self.describe() calls
        # self.base_kernel_class = base_kernel_class
        self.patch_size= patch_size
        # self.index_kernel_class = index_kernel_class

    def describe(self):
        desc = "\n\t+ Indexed Conv: patch {}".format(self.patch_size)
        # desc += " base_kern {}".format(self.base_kernel_class.__name__)
        # desc += "\n\t+ index_kern: {}".format(self.index_kernel_class.__name__)
=======
>>>>>>> 5cb002f4
        return super().describe() + desc


class WeightedSum_ConvLayer(ConvLayer):

    def __init__(self,
                 input_shape: List,
                 number_inducing: int,
                 patch_size: List,
                 num_latents: int = 1,
                 *,
                 with_indexing: bool = False,
                 with_weights: bool = False,
                 pooling: int = 1,
                 q_mu: Optional[np.ndarray] = None,
                 q_sqrt: Optional[np.ndarray] = None,
<<<<<<< HEAD
                 mean_function: Optional[MeanFunction] = None,
                 # base_kernel_class: type = gpflow.kernels.RBF,
                 # index_kernel_class: type = gpflow.kernels.RBF,
                 patches_initializer: Optional[Initializer] = None):
        """
        This layer constructs a Pooling Indexed Convolutional GP layer.
        :input_shape: tuple
            shape of the input images, W x H
        :param patch_size: tuple
            Shape of the patches (a.k.a filter_shape of filter_size)
        :param number_inducing: int
            Number of inducing patches, M

        Optional:
        :param stride: int
            An integer specifying the strides of the convolution along the height and width.
        :param num_filters: int
            Number of filters in the convolution
        :param q_mu and q_sqrt: np.ndarrays
            Variatial posterior parameterisation.
        :param patches_initializer: init.Initializer or np.ndarray
            Instance of the class `init.Initializer` that initializes the inducing patches,
            can also be a np.ndarray, if this is the case the patches_initializer param
            holds the inducing patches M x w x h
        """

        patches_initializer = patches_initializer or init.NormalInitializer()
        output_shape = [input_shape[0] - patch_size[0] + 1,
                        input_shape[1] - patch_size[1] + 1]
=======
                 mean_function: Optional[gpflow.mean_functions.MeanFunction] = None,
                 base_kernel: Optional[gpflow.kernels.Kern] = None,
                 patches_initializer: Optional[Union[np.ndarray, init.Initializer]] = None):
        """
        See `ConvLayer` for docstrings.
        """
        output_shape0 = (input_shape[0] - patch_size[0] + 1) // pooling
        output_shape1 = (input_shape[1] - patch_size[1] + 1) // pooling
        output_shape = [output_shape0, output_shape1]
>>>>>>> 5cb002f4

        super().__init__(input_shape,
                         output_shape,
                         number_inducing,
                         patch_size,
                         num_latents,
                         with_indexing=with_indexing,
                         pooling=pooling,
                         q_mu=q_mu,
                         q_sqrt=q_sqrt,
                         mean_function=mean_function,
                         base_kernel=base_kernel,
                         patches_initializer=patches_initializer)

        if base_kernel is None:
            base_kernel = gpflow.kernels.RBF(np.prod(patch_size))
        else:
            assert base_kernel.input_dim == np.prod(patch_size)

        self.kern = WeightedSum_ConvKernel(base_kernel,
                                      img_size=input_shape,
                                      patch_size=patch_size,
                                      pooling=pooling,
                                      with_indexing=with_indexing,
                                      with_weights=with_weights)

    def describe(self):
        desc = "\nWeighted"
        return super().describe() + desc
<|MERGE_RESOLUTION|>--- conflicted
+++ resolved
@@ -4,14 +4,9 @@
 
 
 from typing import List, Optional, Union
-<<<<<<< HEAD
-from gpflow import settings
-from gpflow.mean_functions import MeanFunction
-=======
 
 import gpflow
 import numpy as np
->>>>>>> 5cb002f4
 
 from .layers import GPLayer
 from .. import init
@@ -32,16 +27,6 @@
 
     return True
 
-<<<<<<< HEAD
-Initializer = Union[np.ndarray, init.Initializer]
-
-
-def _check_input_output_shape(input_shape, output_shape, patch_size):
-    width_check = (input_shape[0] - patch_size[0] + 1 == output_shape[0])
-    height_check = (input_shape[1] - patch_size[1] + 1 == output_shape[1])
-    return width_check and height_check
-=======
->>>>>>> 5cb002f4
 
 
 def _from_patches_initializer_to_patches(initializer, shape):
@@ -72,15 +57,9 @@
                  pooling: int = 1,
                  q_mu: Optional[np.ndarray] = None,
                  q_sqrt: Optional[np.ndarray] = None,
-<<<<<<< HEAD
-                 mean_function: Optional[MeanFunction] = None,
-                 base_kernel_class: type = gpflow.kernels.RBF,
-                 patches_initializer: Optional[Initializer] = None):
-=======
                  mean_function: Optional[gpflow.mean_functions.MeanFunction] = None,
                  base_kernel: Optional[gpflow.kernels.Kern] = None,
                  patches_initializer: Optional[Union[np.ndarray, init.Initializer]] = None):
->>>>>>> 5cb002f4
         """
         This layer constructs a convolutional GP layer.
         :input_shape: tuple
@@ -153,89 +132,6 @@
         if self.with_indexing:
             desc += " with_indexing "
 
-<<<<<<< HEAD
-    def __init__(self,
-                 input_shape: List,
-                 output_shape: List,
-                 number_inducing: int,
-                 patch_size: List, *,
-                 stride: int = 1,
-                 num_filters: int = 1,
-                 q_mu: Optional[np.ndarray] = None,
-                 q_sqrt: Optional[np.ndarray] = None,
-                 mean_function: Optional[MeanFunction] = None,
-                 # base_kernel_class: type = gpflow.kernels.RBF,
-                 # index_kernel_class: type = gpflow.kernels.RBF,
-                 patches_initializer: Optional[Initializer] = None):
-        """
-        This layer constructs a convolutional GP layer.
-        :input_shape: tuple
-            shape of the input images, W x H
-        :output_shape: tuple
-            shape of the output images
-        :param patch_size: tuple
-            Shape of the patches (a.k.a filter_shape of filter_size)
-        :param number_inducing: int
-            Number of inducing patches, M
-
-        Optional:
-        :param stride: int
-            An integer specifying the strides of the convolution along the height and width.
-        :param num_filters: int
-            Number of filters in the convolution
-        :param q_mu and q_sqrt: np.ndarrays
-            Variatial posterior parameterisation.
-        :param patches_initializer: init.Initializer or np.ndarray
-            Instance of the class `init.Initializer` that initializes the inducing patches,
-            can also be a np.ndarray, if this is the case the patches_initializer param
-            holds the inducing patches M x w x h
-        """
-        # assert num_filters == 1 and stride == 1  # TODO
-        assert stride == 1  # TODO
-        assert len(output_shape) == 2, "Index kernel defined over 2-dim indices"
-        assert output_shape[0] == output_shape[1], "Square images are supported only"
-
-        patches_initializer = patches_initializer or init.NormalInitializer()
-
-        if not _check_input_output_shape(input_shape, output_shape, patch_size):
-            print("input_shape:", input_shape)
-            print("output_shape:", output_shape)
-            print("patch_size:", patch_size)
-            raise ValueError("The input, output and patch size are inconsistent in the ConvLayer. "
-                             "The correct dimension should be: output = input - patch_size + 1.")
-
-        # Construct feature
-        Z_indices = np.random.randint(0,
-                                      output_shape[0],
-                                      size=(number_inducing, len(output_shape)))
-        inducing_indices = gpflow.features.InducingPoints(Z_indices)
-        shape = [number_inducing, *patch_size]  # tuple with values: M x w x h
-        init_patches = _from_patches_initializer_to_patches(patches_initializer, shape)  # M x w x h
-        inducing_patches = InducingPatch(init_patches)
-        feature = IndexedInducingPatch(inducing_patches, inducing_indices)
-
-        base_kernel_class = gpflow.kernels.RBF
-        index_kernel_class = gpflow.kernels.RBF
-        # Construct kernel
-        index_kernel = index_kernel_class(len(output_shape), lengthscales=10.)
-        base_kernel = base_kernel_class(np.prod(patch_size))  # TODO: we are using the default kernel hyps
-        conv_kernel = ConvKernel(base_kernel, input_shape, patch_size, colour_channels=1)  # TODO add colour
-        kernel = IndexedConvKernel(conv_kernel, index_kernel)
-
-        super().__init__(kernel, feature, num_latents=num_filters,
-                         q_mu=q_mu, q_sqrt=q_sqrt, mean_function=mean_function)
-
-        # Save info for future self.describe() calls
-        # self.base_kernel_class = base_kernel_class
-        self.patch_size= patch_size
-        # self.index_kernel_class = index_kernel_class
-
-    def describe(self):
-        desc = "\n\t+ Indexed Conv: patch {}".format(self.patch_size)
-        # desc += " base_kern {}".format(self.base_kernel_class.__name__)
-        # desc += "\n\t+ index_kern: {}".format(self.index_kernel_class.__name__)
-=======
->>>>>>> 5cb002f4
         return super().describe() + desc
 
 
@@ -252,37 +148,6 @@
                  pooling: int = 1,
                  q_mu: Optional[np.ndarray] = None,
                  q_sqrt: Optional[np.ndarray] = None,
-<<<<<<< HEAD
-                 mean_function: Optional[MeanFunction] = None,
-                 # base_kernel_class: type = gpflow.kernels.RBF,
-                 # index_kernel_class: type = gpflow.kernels.RBF,
-                 patches_initializer: Optional[Initializer] = None):
-        """
-        This layer constructs a Pooling Indexed Convolutional GP layer.
-        :input_shape: tuple
-            shape of the input images, W x H
-        :param patch_size: tuple
-            Shape of the patches (a.k.a filter_shape of filter_size)
-        :param number_inducing: int
-            Number of inducing patches, M
-
-        Optional:
-        :param stride: int
-            An integer specifying the strides of the convolution along the height and width.
-        :param num_filters: int
-            Number of filters in the convolution
-        :param q_mu and q_sqrt: np.ndarrays
-            Variatial posterior parameterisation.
-        :param patches_initializer: init.Initializer or np.ndarray
-            Instance of the class `init.Initializer` that initializes the inducing patches,
-            can also be a np.ndarray, if this is the case the patches_initializer param
-            holds the inducing patches M x w x h
-        """
-
-        patches_initializer = patches_initializer or init.NormalInitializer()
-        output_shape = [input_shape[0] - patch_size[0] + 1,
-                        input_shape[1] - patch_size[1] + 1]
-=======
                  mean_function: Optional[gpflow.mean_functions.MeanFunction] = None,
                  base_kernel: Optional[gpflow.kernels.Kern] = None,
                  patches_initializer: Optional[Union[np.ndarray, init.Initializer]] = None):
@@ -292,7 +157,6 @@
         output_shape0 = (input_shape[0] - patch_size[0] + 1) // pooling
         output_shape1 = (input_shape[1] - patch_size[1] + 1) // pooling
         output_shape = [output_shape0, output_shape1]
->>>>>>> 5cb002f4
 
         super().__init__(input_shape,
                          output_shape,
