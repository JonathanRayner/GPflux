--- conflicted
+++ resolved
@@ -54,12 +54,6 @@
     def build(self, input_shape: ShapeType) -> None:
         input_dim = input_shape[-1]
 
-<<<<<<< HEAD
-        # if not isinstance(self.kernel, gpflow.kernels.SquaredExponential):
-        #     tf.assert_equal(input_dim, 1, "Matern kernels only support 1 dimensional inputs")
-
-=======
->>>>>>> 6215746b
         shape_bias = [1, self.output_dim]
         self.b = self._sample_bias(shape_bias, dtype=self.dtype)
         shape_weights = [self.output_dim, input_dim]
@@ -85,15 +79,8 @@
             # Sample student-t using "Implicit Reparameterization Gradients",
             # Figurnov et al.
             normal_rvs = tf.random.normal(shape=shape, **kwargs)
-<<<<<<< HEAD
             shape = tf.concat([shape, [1]], axis=0)
             gamma_rvs = tf.tile(tf.random.gamma(shape, alpha=nu, beta=nu, **kwargs), [1, shape[-1]])
-=======
-            gamma_rvs = tf.tile(
-                tf.random.gamma(alpha=nu, beta=nu, shape=shape[:-1] + [1], **kwargs),
-                [1, shape[-1]],
-            )
->>>>>>> 6215746b
             return tf.math.rsqrt(gamma_rvs) * normal_rvs
 
     def call(self, inputs: TensorType) -> TensorType:
