# Copyright (C) PROWLER.io 2018 - All Rights Reserved
# Unauthorized copying of this file, via any medium is strictly prohibited
# Proprietary and confidential


import gpflow
import numpy as np
import tensorflow as tf

from gpflow import settings
from gpflow.dispatch import conditional, dispatch, sample_conditional
from gpflow.multioutput.conditionals import independent_interdomain_conditional
from gpflow.conditionals import base_conditional, _sample_mvn
from gpflow.multioutput.features import debug_kuf, debug_kuu

from .convolution_kernel import ConvKernel, WeightedSum_ConvKernel
from .inducing_patch import InducingPatch, IndexedInducingPatch
from ..conv_square_dists import image_patch_conv_square_dist


# -------------------------------------
# (Indexed)InducingPatch and ConvKernel
# -------------------------------------

@dispatch(InducingPatch, ConvKernel, object)
@gpflow.name_scope("Kuf_InducingPatch_ConvKernel")
def Kuf(feat, kern, Xnew):
    """
    :param Xnew: NxWH
    :return:  MxLxNxP
    """
    debug_kuf(feat, kern)

    assert kern.colour_channels == 1
    assert kern.basekern.ARD == False
    C = kern.colour_channels
    H, W = kern.img_size
    lengthscales = kern.basekern.lengthscales
    Z = feat.Z
    M = len(feat)

    X = tf.reshape(Xnew, [-1, H, W, C])
    N = tf.shape(X)[0]
    dist = image_patch_conv_square_dist(X, Z, kern.patch_size)  # NxMxP
    dist /= lengthscales ** 2
    Kmn = kern.basekern.K_r2(dist)
    Kmn = tf.transpose(Kmn, [1, 0, 2])  # MxNxP

    if kern.with_indexing:
        if not isinstance(feat, IndexedInducingPatch):
            raise ValueError("When kern is configured with "
                             "`with_indexing` a IndexedInducingPatch "
                             "should be used")

        Pmn = kern.index_kernel.K(feat.indices, kern.IJ)  # MxP
        Kmn = Kmn * Pmn[:, None, :]  # MxNxP

    if kern.pooling > 1:
        Kmn = tf.reshape(Kmn, [M, N, kern.Hout, kern.pooling, kern.Wout, kern.pooling])
        Kmn = tf.reduce_sum(Kmn, axis=[3, 5])  # MxNxP'

    return tf.reshape(Kmn, [M, 1, N, kern.num_patches])  # MxL/1xNxP  TODO: add L


@dispatch(InducingPatch, ConvKernel)
@gpflow.name_scope("Kuu_InducingPatch_ConvKernel")
def Kuu(feat, kern, *, jitter=0.0):
    debug_kuu(feat, kern, jitter)
    Kmm = kern.basekern.K(feat.Z)  # MxM
    jittermat = jitter * tf.eye(len(feat), dtype=Kmm.dtype)  # MxM

    if kern.with_indexing:
        Pmm = kern.index_kernel.K(feat.indices)  # MxM
        Kmm = Kmm * Pmm

    return (Kmm + jittermat)[None, :, :]  # L/1xMxM  TODO: add L


@conditional.register(object, InducingPatch, ConvKernel, object)
def _conditional(Xnew, feat, kern, f, *, full_cov=False, full_output_cov=False, q_sqrt=None, white=False):
    """
    :param Xnew: NxD
    :param f: MxL
    :param full_cov:
    :param full_cov_output:
    :param q_sqrt: LxM  or LxMxM
    :param white:
    :return:
    """
    settings.logger().debug("conditional: InducingPatch -- ConvKernel")
<<<<<<< HEAD
    print("full_cov", full_cov)
    print("full_output_cov", full_output_cov)
    Kmm = Kuu(feat, kern, jitter=settings.numerics.jitter_level)  # L x M x M
    Kmn = Kuf(feat, kern, Xnew)  # M x L x N x P
=======
    Kmm = Kuu(feat, kern, jitter=settings.numerics.jitter_level)  # LxMxM
    Kmn = Kuf(feat, kern, Xnew)  # MxLxNxP
>>>>>>> fd94f8ff
    if full_cov:
        Knn = kern.K(Xnew, full_output_cov=full_output_cov)  # NxPxNxP  or  PxNxN
    else:
        Knn = kern.Kdiag(Xnew, full_output_cov=full_output_cov)  # NxP (x P)

    return independent_interdomain_conditional(Kmn, Kmm, Knn, f,
                                               full_cov=full_cov,
                                               full_output_cov=full_output_cov,
                                               q_sqrt=q_sqrt, white=white)


@sample_conditional.register(object, InducingPatch, ConvKernel, object)
@gpflow.name_scope("sample_conditional")
def _sample_conditional(Xnew, feat, kern, f, *, q_sqrt=None, white=False, **kwargs):
    settings.logger().debug("sample conditional: InducingPatch, ConvKernel")
    mean, var = conditional(Xnew, feat, kern, f, full_cov=False, full_output_cov=True, q_sqrt=q_sqrt, white=white)  # NxP, NxPxP
    sample = _sample_mvn(mean, var, cov_structure="full")
    return sample

# -------------------------------------------------
# (Indexed)InducingPatch and WeightedSum_ConvKernel
# -------------------------------------------------

@dispatch(InducingPatch, WeightedSum_ConvKernel, object)
@gpflow.name_scope("Kuu_InducingPatch_WeightedSum_ConvKernel")
def Kuf(feat, kern, Xnew):
    debug_kuf(feat, kern)
    Kuf_func = Kuf.dispatch(InducingPatch, ConvKernel, object)
    Kmn = Kuf_func(feat, kern, Xnew)[:, 0, :, :]  # MxNxP
    Kmn = tf.einsum("mnp,p->mn", Kmn, kern.weights)
    return Kmn / kern.num_patches  # MxN


@dispatch(InducingPatch, WeightedSum_ConvKernel)
@gpflow.name_scope("Kuu_InducingPatch_WeightedSum_ConvKernel")
def Kuu(feat, kern, *, jitter=0.0):
    debug_kuu(feat, kern, jitter)
    Kuu_func = Kuu.dispatch(InducingPatch, ConvKernel)
    Kmm = Kuu_func(feat, kern, jitter=jitter)
    return Kmm[0, ...]  # MxM


@conditional.register(object, InducingPatch, WeightedSum_ConvKernel, object)
def _conditional(Xnew, feat, kern, f, *, full_cov=False, full_output_cov=False, q_sqrt=None, white=False):
    """
    :param Xnew: NxD
    :param f: MxL
    :param full_cov:
    :param full_cov_output:
    :param q_sqrt: LxM  or LxMxM
    :param white:
    :return:
    """
    settings.logger().debug("Conditional: InducingPatch, WeightedSum_ConvKernel")
    Kmm = Kuu(feat, kern, jitter=settings.numerics.jitter_level)  # MxM
    Kmn = Kuf(feat, kern, Xnew)  # MxN
    Knn = kern.K(Xnew, full_output_cov=True) if full_cov else kern.Kdiag(Xnew, full_output_cov=True)

    fmean, fvar = base_conditional(Kmn, Kmm, Knn, f, full_cov=full_cov,
                                   q_sqrt=q_sqrt, white=white)  # NxR,  RxNxN or NxR
    return fmean, fvar
<|MERGE_RESOLUTION|>--- conflicted
+++ resolved
@@ -88,15 +88,8 @@
     :return:
     """
     settings.logger().debug("conditional: InducingPatch -- ConvKernel")
-<<<<<<< HEAD
-    print("full_cov", full_cov)
-    print("full_output_cov", full_output_cov)
-    Kmm = Kuu(feat, kern, jitter=settings.numerics.jitter_level)  # L x M x M
-    Kmn = Kuf(feat, kern, Xnew)  # M x L x N x P
-=======
     Kmm = Kuu(feat, kern, jitter=settings.numerics.jitter_level)  # LxMxM
     Kmn = Kuf(feat, kern, Xnew)  # MxLxNxP
->>>>>>> fd94f8ff
     if full_cov:
         Knn = kern.K(Xnew, full_output_cov=full_output_cov)  # NxPxNxP  or  PxNxN
     else:
