--- conflicted
+++ resolved
@@ -29,27 +29,19 @@
     :param Xnew: NxWH
     :return:  MxLxNxP
     """
-<<<<<<< HEAD
+    debug_kuf(feat, kern)
 
     assert kern.colour_channels == 1
     C = kern.colour_channels
-    N = tf.shape(Xnew)[0]
-    H, W = kern.Hin, kern.Win
-    image_shape = (N, H, W, C)
+    H, W = kern.image_shape
+    X = tf.reshape(Xnew, [-1, H, W, C])
+    N = tf.shape(X)[0]
+    Z = feat.Z
+    M = len(feat)
 
-    Xr = tf.reshape(Xnew, image_shape)
-    Z = feat.Z
-
-    dist = image_patch_conv_square_dist(Xr, Z, kern.patch_size, image_shape) # NxMxP
-    K = kern.basekern.K_r2(dist)
-    return tf.transpose(K, [1, 0, 2])[:, None, ...]  # MxL/1xNxP
-=======
-    debug_kuf(feat, kern)
-    Xp = kern._get_patches(Xnew)  # N x P x wh
-    N, P, M = tf.shape(Xp)[0], tf.shape(Xp)[1], len(feat)
-
-    Kmn = kern.basekern.K(feat.Z, tf.reshape(Xp, (N * P, -1)))  # M x NP
-    Kmn = tf.reshape(Kmn, [M, N, P])
+    dist = image_patch_conv_square_dist(X, Z, kern.patch_size) # NxMxP
+    Kmn = kern.basekern.K_r2(dist)
+    Kmn = tf.squeeze(Kmn)  # TODO: get rid of colour channel dimension; it assumes that C is 1.
 
     if kern.with_indexing:
         if not isinstance(feat, IndexedInducingPatch):
@@ -57,35 +49,29 @@
                              "`with_indexing` a IndexedInducingPatch "
                              "should be used")
 
-        Pmn = kern.index_kernel.K(feat.indices, kern.IJ)  # M x P
-        Kmn = Kmn * Pmn[:, None, :]  # M x N x P
+        Pmn = kern.index_kernel.K(feat.indices, kern.IJ)  # MxP
+        Kmn = Kmn * Pmn[:, None, :]  # MxNxP
 
     if kern.pooling > 1:
         Kmn = tf.reshape(Kmn, [M, N, kern.Hout, kern.pooling, kern.Wout, kern.pooling])
-        Kmn = tf.reduce_sum(Kmn, axis=[3, 5])  # M x N x P'
+        Kmn = tf.reduce_sum(Kmn, axis=[3, 5])  # MxNxP'
 
-    return tf.reshape(Kmn, [M, 1, N, kern.num_patches])  # M x L/1 x N x P  TODO: add L
->>>>>>> 5cb002f4
+    return tf.reshape(Kmn, [M, 1, N, kern.num_patches])  # MxL/1xNxP  TODO: add L
 
 
 @dispatch(InducingPatch, ConvKernel)
 @gpflow.name_scope("Kuu_InducingPatch_ConvKernel")
 def Kuu(feat, kern, *, jitter=0.0):
     debug_kuu(feat, kern, jitter)
-<<<<<<< HEAD
     Kmm = kern.basekern.K(feat.Z)  # MxM
-    jittermat = jitter * tf.eye(len(feat), dtype=settings.dtypes.float_type)  # MxM
+    jittermat = jitter * tf.eye(len(feat), dtype=Kmm.dtype)  # MxM
     return (Kmm + jittermat)[None, :, :]  # L/1xMxM  TODO: add L
-=======
-    Kmm = kern.basekern.K(feat.Z)  # M x M
-    jittermat = jitter * tf.eye(len(feat), dtype=settings.dtypes.float_type)  # M x M
->>>>>>> 5cb002f4
 
     if kern.with_indexing:
-        Pmm = kern.index_kernel.K(feat.indices)  # M x M
+        Pmm = kern.index_kernel.K(feat.indices)  # MxM
         Kmm = Kmm * Pmm
 
-    return (Kmm + jittermat)[None, :, :]  # L/1 x M x M  TODO: add L
+    return (Kmm + jittermat)[None, :, :]  # L/1xMxM  TODO: add L
 
 
 @conditional.register(object, InducingPatch, ConvKernel, object)
@@ -94,13 +80,8 @@
     :param Xnew: NxD
     :param f: MxL
     :param full_cov:
-<<<<<<< HEAD
     :param full_cov_output:
     :param q_sqrt: LxM  or LxMxM
-=======
-    :param full_output_cov:
-    :param q_sqrt: L x M  or L x M x M
->>>>>>> 5cb002f4
     :param white:
     :return:
     """
@@ -118,59 +99,11 @@
                                                q_sqrt=q_sqrt, white=white)
 
 
-<<<<<<< HEAD
-@conditional.register(object, IndexedInducingPatch, IndexedConvKernel, object)
-def _conditional(Xnew, feat, kern, f, *, full_cov=False, full_output_cov=False, q_sqrt=None, white=False):
-    """
-    :param Xnew: NxD
-    :param f: MxL
-    :param full_cov:
-    :param full_cov_output:
-    :param q_sqrt: LxM  or LxMxM
-    :param white:
-    :return:
-    """
-    settings.logger().debug("conditional: IndexedInducingPatch -- IndexedConvKernel ")
-
-    Pmm = kern.index_kernel.K(feat.indices.Z)  # MxM
-    Kmm2 = Kuu(feat.patches, kern.conv_kernel, jitter=settings.numerics.jitter_level) # LxMxM
-    Kmm = Kmm2 * Pmm[None, ...]  # LxMxM
-
-    # IJ: Nx2, cartesian product of output indices
-    H_out = kern.conv_kernel.Hout
-    W_out = kern.conv_kernel.Wout
-    IJ = np.vstack([x.flatten() \
-                    for x\
-                    in np.meshgrid(np.arange(H_out), np.arange(W_out))]).T  # Px2
-    IJ = IJ.astype(settings.float_type)  # (H_out * W_out)x2 = Px2
-
-    Pmn = kern.index_kernel.K(feat.indices.Z, IJ)  # MxP
-    Kmn = Kuf(feat.patches, kern.conv_kernel, Xnew)  # MxLxNxP
-    Kmn = Kmn * Pmn[:, None, None, :]  # MxLxNxP
-
-    # Pnn = kern.index_kernel.K(IJ)  # PxP
-    Pnn = kern.index_kernel.Kdiag(IJ)  # P
-    if full_cov:
-        # Knn = kern.conv_kernel.K(Xnew, full_output_cov=True)  # NxPxNxP
-        # Knn = Knn * Pnn[None, :, None, :]  # NxPxNxP
-        Knn = kern.conv_kernel.K(Xnew, full_output_cov=full_output_cov)  # PxNxN
-    else:
-        # Knn = kern.conv_kernel.Kdiag(Xnew, full_output_cov=True)  # NxPxP
-        # Knn = Knn * Pnn[None, :, :]  # NxPxP
-        Knn = kern.conv_kernel.Kdiag(Xnew, full_output_cov=full_output_cov)  # NxP
-        Knn = Knn * Pnn[None, :]  # NxP
-
-    m, v = independent_interdomain_conditional(Kmn, Kmm, Knn, f,
-                                               full_cov=full_cov,
-                                               full_output_cov=full_output_cov,
-                                               q_sqrt=q_sqrt, white=white)
-    return m, v  # NxP, NxP
-=======
 @sample_conditional.register(object, InducingPatch, ConvKernel, object)
 @gpflow.name_scope("sample_conditional")
 def _sample_conditional(Xnew, feat, kern, f, *, q_sqrt=None, white=False, **kwargs):
     settings.logger().debug("sample conditional: InducingPatch, ConvKernel")
-    mean, var = conditional(Xnew, feat, kern, f, full_cov=False, full_output_cov=True, q_sqrt=q_sqrt, white=white)  # N x P, N x P x P
+    mean, var = conditional(Xnew, feat, kern, f, full_cov=False, full_output_cov=True, q_sqrt=q_sqrt, white=white)  # NxP, NxPxP
     sample = _sample_mvn(mean, var, cov_structure="full")
     return sample
 
@@ -183,9 +116,9 @@
 def Kuf(feat, kern, Xnew):
     debug_kuf(feat, kern)
     Kuf_func = Kuf.dispatch(InducingPatch, ConvKernel, object)
-    Kmn = Kuf_func(feat, kern, Xnew)[:, 0, :, :]  # M x N x P
+    Kmn = Kuf_func(feat, kern, Xnew)[:, 0, :, :]  # MxNxP
     Kmn = tf.einsum("mnp,p->mn", Kmn, kern.weights)
-    return Kmn / kern.num_patches  # M x N
+    return Kmn / kern.num_patches  # MxN
 
 
 @dispatch(InducingPatch, WeightedSum_ConvKernel)
@@ -194,8 +127,7 @@
     debug_kuu(feat, kern, jitter)
     Kuu_func = Kuu.dispatch(InducingPatch, ConvKernel)
     Kmm = Kuu_func(feat, kern, jitter=jitter)
-    return Kmm[0, ...]  # M x M
->>>>>>> 5cb002f4
+    return Kmm[0, ...]  # MxM
 
 
 @conditional.register(object, InducingPatch, WeightedSum_ConvKernel, object)
@@ -209,54 +141,11 @@
     :param white:
     :return:
     """
-<<<<<<< HEAD
-    # assert full_cov_output == False and full_cov == False
-
-    settings.logger().debug("conditional: IndexedInducingPatch -- PullingIndexedConvKernel ")
-
-    Pmm = kern.index_kernel.K(feat.indices.Z)  # MxM
-    Kmm2 = Kuu(feat.patches, kern.conv_kernel, jitter=settings.numerics.jitter_level) # LxMxM
-    Kmm = Kmm2 * Pmm[None, ...]  # LxMxM
-
-    # IJ: Nx2, cartesian product of output indices
-    H_out = kern.conv_kernel.Hout
-    W_out = kern.conv_kernel.Wout
-    IJ = np.vstack([x.flatten() \
-                    for x\
-                    in np.meshgrid(np.arange(H_out), np.arange(W_out))]).T  # Px2
-    IJ = IJ.astype(settings.float_type)  # (H_out * W_out)x2 = Px2
-
-    W = kern.weights  # Px1
-    Pmn = kern.index_kernel.K(feat.indices.Z, IJ)  # MxP
-    Pmn = Pmn * tf.transpose(W)  # MxP
-    Kmn = Kuf(feat.patches, kern.conv_kernel, Xnew)  # MxLxNxP
-    Kmn = Kmn * Pmn[:, None, None, :]  # MxLxNxP
-
-    # Pnn = kern.index_kernel.Kdiag(IJ)  # P
-    # if full_cov:
-    #     # Knn = kern.conv_kernel.K(Xnew, full_output_cov=True)  # NxPxNxP
-    #     # Knn = Knn * Pnn[None, :, None, :]  # NxPxNxP
-    #     Knn = kern.conv_kernel.K(Xnew, full_output_cov=full_output_cov)  # PxNxN
-    # else:
-    WW = tf.matmul(W, W, transpose_b=True)  # PxP
-    Pnn = kern.index_kernel.K(IJ) * WW  # PxP
-    Knn = kern.conv_kernel.Kdiag(Xnew, full_output_cov=True)  # NxPxP
-    Knn = Knn * Pnn[None, :, :]  # NxPxP
-
-    Kmn = tf.reduce_sum(Kmn, axis=3, keepdims=True)  # MxLxNx1
-    Kmn = Kmn[:, 0, :, 0] / kern.conv_kernel.num_patches  # MxN
-    Knn = tf.reduce_sum(Knn, axis=[1, 2], keepdims=False)  # N
-    Knn = Knn / kern.conv_kernel.num_patches  ** 2 # N
-    Kmm = Kmm[0, ...]  # MxM
-
-    return base_conditional(Kmn, Kmm, Knn, f, full_cov=full_cov, q_sqrt=q_sqrt, white=white)
-=======
     settings.logger().debug("Conditional: InducingPatch, WeightedSum_ConvKernel")
-    Kmm = Kuu(feat, kern, jitter=settings.numerics.jitter_level)  # M x M
-    Kmn = Kuf(feat, kern, Xnew)  # M x N
+    Kmm = Kuu(feat, kern, jitter=settings.numerics.jitter_level)  # MxM
+    Kmn = Kuf(feat, kern, Xnew)  # MxN
     Knn = kern.K(Xnew, full_output_cov=True) if full_cov else kern.Kdiag(Xnew, full_output_cov=True)
 
     fmean, fvar = base_conditional(Kmn, Kmm, Knn, f, full_cov=full_cov,
-                                   q_sqrt=q_sqrt, white=white)  # N x R,  R x N x N or N x R
+                                   q_sqrt=q_sqrt, white=white)  # NxR,  RxNxN or NxR
     return fmean, fvar
->>>>>>> 5cb002f4
