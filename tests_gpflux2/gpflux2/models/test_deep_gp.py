import numpy as np
import matplotlib

import tensorflow as tf
import tqdm

from gpflow.kernels import RBF, Matern12
from gpflow.likelihoods import Gaussian
from gpflow.optimizers import Scipy
from gpflow.mean_functions import Identity, Zero
from gpflow.utilities import deepcopy_components

from gpflux2.models import DeepGP
from gpflux2.layers import GPLayer, LikelihoodLayer
from gpflux2.helpers import construct_basic_kernel, construct_basic_inducing_variables


MAXITER = int(80e3)
PLOTTER_INTERVAL = 60


def build_deep_gp(input_dim):
    layers = [input_dim, 2, 2, 1]
    # Below are different ways to build layers

    # 1. Pass in Lists:
    kernel_list = [RBF(), Matern12()]
    num_inducing = [25, 25]
    l1_kernel = construct_basic_kernel(kernels=kernel_list)
    l1_inducing = construct_basic_inducing_variables(
        num_inducing=num_inducing, input_dim=layers[0]
    )

    # 2. Pass in kernels, specificy output dims (shared hyperparams/variables)
    l2_kernel = construct_basic_kernel(
        kernels=RBF(), output_dim=layers[2], share_hyperparams=True
    )
    l2_inducing = construct_basic_inducing_variables(
        num_inducing=25, input_dim=layers[1], share_variables=True
    )

    # 3. Pass in kernels, specificy output dims (independent hyperparams/vars)
    # By default and the constructor will make indep. copies
    l3_kernel = construct_basic_kernel(kernels=RBF(), output_dim=layers[3])
    l3_inducing = construct_basic_inducing_variables(
        num_inducing=25, input_dim=layers[2], output_dim=layers[3]
    )

    # Assemble at the end
    gp_layers = [
        GPLayer(l1_kernel, l1_inducing),
        GPLayer(l2_kernel, l2_inducing),
        GPLayer(l3_kernel, l3_inducing, mean_function=Zero(), use_samples=False),
    ]
    return DeepGP(gp_layers, likelihood_layer=LikelihoodLayer(Gaussian()))


def train_deep_gp(deep_gp, data, maxiter=MAXITER, plotter=None, plotter_interval=PLOTTER_INTERVAL):
    optimizer = tf.optimizers.Adam()

<<<<<<< HEAD
    objective_closure = lambda: - deep_gp.elbo((data[0], data[1]))
=======
    objective_closure = lambda: - deep_gp.elbo(data)
>>>>>>> f73b5a11
    objective_closure = tf.function(objective_closure, autograph=False)

    @tf.function
    def step():
        optimizer.minimize(objective_closure, deep_gp.trainable_weights)

    tq = tqdm.tqdm(range(maxiter))
    for i in tq:
        step()
        if i % plotter_interval == 0:
            tq.set_postfix_str(f"objective: {objective_closure()}")
            if callable(plotter):
                plotter()


def setup_dataset(input_dim: int, num_data: int):
    lim = [0, 100]
    kernel = RBF(lengthscale=20)
    sigma = 0.01
    X = np.random.random(size=(num_data, input_dim)) * lim[1]
    cov = kernel.K(X) + np.eye(num_data) * sigma ** 2
    Y = np.random.multivariate_normal(np.zeros(num_data), cov)[:, None]
    Y = np.clip(Y, -0.5, 0.5)
    return X, Y


def plot(train_data, mean=None):
    from matplotlib import pyplot as plt
    from mpl_toolkits import mplot3d
    fig = plt.figure()
    plt.scatter(*train_data)
    plt.show()


def get_live_plotter(train_data, model):
    from matplotlib import pyplot as plt
    from mpl_toolkits import mplot3d
    plt.ion()

    X, Y = train_data
    fig = plt.figure()

    ax = plt.axes(projection="3d")
    ax.set_zlim3d(2 * np.min(Y), 2 * np.max(Y))
    ax.set_xlim3d(np.min(X[:, 0]), np.max(X[:, 0]))
    ax.set_ylim3d(np.min(X[:, 1]), np.max(X[:, 1]))

    line = ax.scatter3D(X[:, 0], X[:, 1], Y, s=2, c="#003366")

    test_xx = np.linspace(np.min(X[:, 0]), np.max(X[:, 0]), 50)
    test_yy = np.linspace(np.min(X[:, 1]), np.max(X[:, 1]), 50)

    XX, YY = np.meshgrid(test_xx, test_yy)
    sample_points = np.hstack([XX.reshape(-1, 1), YY.reshape(-1, 1)])
    ZZ = np.zeros_like(XX)

    contour_line = ax.plot_wireframe(XX, YY, ZZ, linewidth=0.5)

    def plotter(*args, **kwargs):
        nonlocal contour_line

        ZZ_val = model(sample_points)
        if isinstance(ZZ_val, tuple):
            ZZ_val = ZZ_val[0]
        ZZ_hat = ZZ_val.numpy().reshape(XX.shape)
        ax.collections.remove(contour_line)
        contour_line = ax.plot_wireframe(XX, YY, ZZ_hat, linewidth=0.5)
        plt.draw()
        plt.pause(0.0001)

    return fig, plotter


def run_demo(maxiter=int(80e3), plotter_interval=60):
    tf.keras.backend.set_floatx("float64")
    input_dim = 2
    data = setup_dataset(input_dim, 1000)
    deep_gp = build_deep_gp(input_dim)
    _ = deep_gp(data[0])  # TODO this is needed for initializer to work
    fig, plotter = get_live_plotter(data, deep_gp)
    train_deep_gp(deep_gp, data,
        maxiter=maxiter,
        plotter=plotter,
        plotter_interval=plotter_interval)


def test_smoke():
    import matplotlib
    matplotlib.use('PS')  # Agg does not support 3D
    run_demo(maxiter=2, plotter_interval=1)


if __name__ == "__main__":
    run_demo()
    input()<|MERGE_RESOLUTION|>--- conflicted
+++ resolved
@@ -58,11 +58,7 @@
 def train_deep_gp(deep_gp, data, maxiter=MAXITER, plotter=None, plotter_interval=PLOTTER_INTERVAL):
     optimizer = tf.optimizers.Adam()
 
-<<<<<<< HEAD
-    objective_closure = lambda: - deep_gp.elbo((data[0], data[1]))
-=======
     objective_closure = lambda: - deep_gp.elbo(data)
->>>>>>> f73b5a11
     objective_closure = tf.function(objective_closure, autograph=False)
 
     @tf.function
